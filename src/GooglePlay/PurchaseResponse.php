<?php

namespace ReceiptValidator\GooglePlay;

/**
 * Class PurchaseResponse
 * @package ReceiptValidator\GooglePlay
 */
class PurchaseResponse extends AbstractResponse
{
  /**
   * @var \Google_Service_AndroidPublisher_ProductPurchase
   */
  protected $response;

<<<<<<< HEAD
  /**
   * @return string
   */
  public function getPurchaseTimeMillis()
  {
    return $this->response->purchaseTimeMillis;
  }
=======
    protected $developerPayload = array();

    public function __construct($response)
    {
        parent::__construct($response);
        $this->developerPayload = json_decode($this->response->developerPayload, true);
    }

    /**
     * @return int
     */
    public function getConsumptionState()
    {
        return $this->response->consumptionState;
    }

    /**
     * @return string
     */
    public function getPurchaseTimeMillis()
    {
        return $this->response->purchaseTimeMillis;
    }

    public function getDeveloperPayload()
    {
        return $this->developerPayload;
    }

    /**
     * @param string $key
     * @return string
     */
    public function getDeveloperPayloadElement($key)
    {
        return (isset($this->developerPayload[$key])) ? $this->developerPayload[$key] : '';
    }

    /**
     * @return string
     */
    public function getPurchaseState()
    {
        return $this->response->purchaseState;
    }
>>>>>>> 88db1359
}<|MERGE_RESOLUTION|>--- conflicted
+++ resolved
@@ -13,15 +13,6 @@
    */
   protected $response;
 
-<<<<<<< HEAD
-  /**
-   * @return string
-   */
-  public function getPurchaseTimeMillis()
-  {
-    return $this->response->purchaseTimeMillis;
-  }
-=======
     protected $developerPayload = array();
 
     public function __construct($response)
@@ -36,17 +27,13 @@
     public function getConsumptionState()
     {
         return $this->response->consumptionState;
-    }
-
-    /**
+    }/**
      * @return string
      */
     public function getPurchaseTimeMillis()
     {
         return $this->response->purchaseTimeMillis;
-    }
-
-    public function getDeveloperPayload()
+    }public function getDeveloperPayload()
     {
         return $this->developerPayload;
     }
@@ -67,5 +54,4 @@
     {
         return $this->response->purchaseState;
     }
->>>>>>> 88db1359
 }
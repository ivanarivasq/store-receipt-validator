--- conflicted
+++ resolved
@@ -8,7 +8,6 @@
  */
 class Validator
 {
-<<<<<<< HEAD
   /**
    * @var \Google_Service_AndroidPublisher
    */
@@ -119,91 +118,6 @@
       $this->_package_name, $this->_product_id, $this->_purchase_token
     ));
   }
-=======
-    /**
-     * @var \Google_Service_AndroidPublisher
-     */
-    protected $_androidPublisherService = null;
-
-    /**
-     * @var string
-     */
-    protected $_package_name = null;
-
-    /**
-     * @var string
-     */
-    protected $_purchase_token = null;
-
-    /**
-     * @var string
-     */
-    protected $_product_id = null;
-
-    /**
-     * Validator constructor.
-     * @param \Google_Service_AndroidPublisher $googleServiceAndroidPublisher
-     */
-    public function __construct(\Google_Service_AndroidPublisher $googleServiceAndroidPublisher)
-    {
-        $this->_androidPublisherService = $googleServiceAndroidPublisher;
-    }
-
-    /**
-     *
-     * @param string $package_name
-     * @return $this
-     */
-    public function setPackageName($package_name)
-    {
-        $this->_package_name = $package_name;
-
-        return $this;
-    }
-
-    /**
-     *
-     * @param string $purchase_token
-     * @return $this
-     */
-    public function setPurchaseToken($purchase_token)
-    {
-        $this->_purchase_token = $purchase_token;
-
-        return $this;
-    }
-
-    /**
-     *
-     * @param string $product_id
-     * @return $this
-     */
-    public function setProductId($product_id)
-    {
-        $this->_product_id = $product_id;
-
-        return $this;
-    }
-
-    /**
-     * @return SubscriptionResponse
-     */
-    public function validateSubscription()
-    {
-        return new SubscriptionResponse($this->_androidPublisherService->purchases_subscriptions->get(
-            $this->_package_name, $this->_product_id, $this->_purchase_token
-        ));
-    }
-
-    /**
-     * @return PurchaseResponse
-     */
-    public function validatePurchase()
-    {
-        return new PurchaseResponse($this->_androidPublisherService->purchases_products->get(
-            $this->_package_name, $this->_product_id, $this->_purchase_token
-        ));
-    }
 
     /**
      * @return \Google_Service_AndroidPublisher
@@ -212,5 +126,4 @@
     {
         return $this->_androidPublisherService;
     }
->>>>>>> 88db1359
 }